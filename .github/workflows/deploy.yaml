# Based on https://github.com/pypa/cibuildwheel/blob/main/examples/github-deploy.yml
name: Build and deploy to PyPI

# Build on every branch push and pull request
# Also build (and deploy) when a GitHub Release is created
on:
  push:
  pull_request:
  release:
    types:
      - published

jobs:
  build_wheels:
    name: Build wheels on ${{ matrix.os }}
    runs-on: ${{ matrix.os }}
    strategy:
      matrix:
        os: [ubuntu-20.04, windows-2019, macos-11]

    steps:
      - uses: actions/checkout@v3
        with:
          fetch-depth: 0  # fetch the entire repo history, required to guarantee versioneer will pick up the tags

      - name: Build wheels
<<<<<<< HEAD
        uses: pypa/cibuildwheel@v2.11.1
=======
        uses: pypa/cibuildwheel@v2.12.0
>>>>>>> a9306dea
        env:
          # Build all CPython platforms except Python 3.5 and 3.6
          # PyPy wheels not allowed because SciPy (build requirement) is not available
          CIBW_BUILD: cp3*-*
          CIBW_SKIP: cp35-* cp36-* *-musllinux_*
          CIBW_ARCHS_LINUX: auto64
          CIBW_ARCHS_MACOS: x86_64 universal2 arm64
          CIBW_ARCHS_WINDOWS: auto64
          CIBW_MANYLINUX_X86_64_IMAGE: manylinux2014

      - uses: actions/upload-artifact@v3
        with:
          path: ./wheelhouse/*.whl

  build_sdist:
    name: Build source distribution
    runs-on: ubuntu-latest
    steps:
      - uses: actions/checkout@v3

      - uses: actions/setup-python@v4
        name: Install Python
        with:
          python-version: '3.8'

      - run: pip install build

      - name: Build sdist
        run: python -m build --sdist

      - uses: actions/upload-artifact@v3
        with:
          path: dist/*.tar.gz

  upload_pypi:
    needs: [build_wheels, build_sdist]
    runs-on: ubuntu-latest
    # upload to PyPI when a GitHub Release is created
    if: github.event_name == 'release' && github.event.action == 'published'
    steps:
      - uses: actions/download-artifact@v3
        with:
          name: artifact
          path: dist

      - uses: pypa/gh-action-pypi-publish@v1.6.4
        with:
          user: __token__
          password: ${{ secrets.PYPI_PYCALPHAD_TOKEN }}
          # To test, uncomment the following:
          # password: ${{ secrets.TEST_PYPI_PYCALPHAD_TOKEN }}
          # repository_url: https://test.pypi.org/legacy/<|MERGE_RESOLUTION|>--- conflicted
+++ resolved
@@ -24,11 +24,7 @@
           fetch-depth: 0  # fetch the entire repo history, required to guarantee versioneer will pick up the tags
 
       - name: Build wheels
-<<<<<<< HEAD
-        uses: pypa/cibuildwheel@v2.11.1
-=======
         uses: pypa/cibuildwheel@v2.12.0
->>>>>>> a9306dea
         env:
           # Build all CPython platforms except Python 3.5 and 3.6
           # PyPy wheels not allowed because SciPy (build requirement) is not available
