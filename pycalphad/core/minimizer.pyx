--- conflicted
+++ resolved
@@ -319,7 +319,7 @@
 
     cpdef bint check_convergence(self, SystemState state, bint phases_changed):
         # convergence criteria
-        cdef double ALLOWED_DELTA_Y = 8e-09
+        cdef double ALLOWED_DELTA_Y = 5e-09
         cdef double ALLOWED_DELTA_PHASE_AMT = 1e-10
         cdef double ALLOWED_DELTA_STATEVAR = 1e-5  # changes defined as percent change
         cdef double ALLOWED_MASS_RESIDUAL
@@ -361,14 +361,16 @@
 
     cpdef bint run_loop(self, SystemState state, int max_iterations):
         cdef double step_size = 1.0
-        cdef converged = False
-        cdef iteration
+        cdef bint converged = False
+        cdef bint phases_changed = False
+        cdef size_t iteration
         for iteration in range(max_iterations):
             state.iteration = iteration
             if not self.pre_solve_hook(state):
                 break
             eq_soln = solve_state(self, state)
-            advance_state(self, state, eq_soln, step_size)
+            if not phases_changed:
+                advance_state(self, state, eq_soln, step_size)
             if not self.post_solve_hook(state):
                 break
             phases_changed = remove_and_consolidate_phases(self, state)
@@ -852,108 +854,4 @@
         phases_changed = False
     else:
         phases_changed = True
-<<<<<<< HEAD
-    return phases_changed
-=======
-    return phases_changed
-
-
-cpdef find_solution(list compsets, int num_statevars, int num_components,
-                    double prescribed_system_amount, double[::1] initial_chemical_potentials,
-                    int[::1] free_chemical_potential_indices, int[::1] fixed_chemical_potential_indices,
-                    int[::1] prescribed_element_indices, double[::1] prescribed_elemental_amounts,
-                    int[::1] free_statevar_indices, int[::1] fixed_statevar_indices):
-    cdef int iteration, idx, comp_idx, iterations_since_last_phase_change
-    cdef CompositionSet compset
-    cdef double allowed_mass_residual, largest_chemical_potential_difference, step_size
-    cdef double[::1] x, eq_soln
-    cdef double[::1] previous_chemical_potentials = np.empty(num_components)
-    cdef int[::1] fixed_stable_compset_indices = np.array([i for i, compset in enumerate(compsets) if compset.fixed], dtype=np.int32)
-    cdef int[::1] metastable_phase_iterations = np.zeros(len(compsets), dtype=np.int32)
-    cdef int[::1] times_compset_removed = np.zeros(len(compsets), dtype=np.int32)
-    cdef bint converged = False
-    cdef bint phases_changed
-    cdef SystemSpecification spec = SystemSpecification(num_statevars, num_components, prescribed_system_amount,
-                                                        initial_chemical_potentials, prescribed_elemental_amounts,
-                                                        prescribed_element_indices,
-                                                        free_chemical_potential_indices, free_statevar_indices,
-                                                        fixed_chemical_potential_indices, fixed_statevar_indices,
-                                                        fixed_stable_compset_indices)
-    cdef SystemState state = SystemState(spec, compsets)
-
-    # convergence criteria
-    cdef double ALLOWED_DELTA_Y = 5e-09
-    cdef double ALLOWED_DELTA_PHASE_AMT = 1e-10
-    cdef double ALLOWED_DELTA_STATEVAR = 1e-5  # changes defined as percent change
-
-    if spec.prescribed_elemental_amounts.shape[0] > 0:
-        allowed_mass_residual = min(1e-8, np.min(spec.prescribed_elemental_amounts)/10)
-        # Also adjust mass residual if we are near the edge of composition space
-        allowed_mass_residual = min(allowed_mass_residual, (1-np.sum(spec.prescribed_elemental_amounts))/10)
-    else:
-        allowed_mass_residual = 1e-8
-    state.mass_residual = 1e10
-    iterations_since_last_phase_change = 0
-    step_size = 1.0
-    for iteration in range(1000):
-        state.iteration = iteration
-        if (state.mass_residual > 10) and (np.any(np.abs(state.chemical_potentials) > 1.0e10)):
-            state.chemical_potentials[:] = spec.initial_chemical_potentials
-
-        previous_chemical_potentials[:] = state.chemical_potentials[:]
-
-        eq_soln = solve_state(spec, state)
-
-        # In most cases, the chemical potentials should be decreasing and the
-        # largest_chemical_potential_difference could be negative. The following check
-        # against the differences will only prevent phases from being removed if the
-        # chemical potentials _increase_ by more than 1 J. It may make more sense to
-        # adjust the condition based on the absolute value of the differences.
-        largest_chemical_potential_difference = -np.inf
-        for comp_idx in range(num_components):
-            largest_chemical_potential_difference = max(largest_chemical_potential_difference, state.chemical_potentials[comp_idx] - previous_chemical_potentials[comp_idx])
-
-        if ((state.mass_residual > 1e-2) and (largest_chemical_potential_difference > 1.0)) or (iteration == 0):
-            # When mass residual is not satisfied, do not allow phases to leave the system
-            # However, if the chemical potentials are changing very little, phases may leave the system
-            for j in range(state.phase_amt.shape[0]):
-                if state.phase_amt[j] < 0:
-                    state.phase_amt[j] = 1e-8
-
-        phases_changed = remove_and_consolidate_phases(spec, state)
-
-        solution_is_feasible = (
-            (state.largest_phase_amt_change[0] < ALLOWED_DELTA_PHASE_AMT) and
-            (state.largest_y_change[0] < ALLOWED_DELTA_Y) and
-            (state.largest_statevar_change[0] < ALLOWED_DELTA_STATEVAR) and
-            (state.mass_residual < allowed_mass_residual)
-        )
-        if solution_is_feasible and (iterations_since_last_phase_change >= 5):
-            phases_changed = phases_changed or change_phases(spec, state, metastable_phase_iterations, times_compset_removed)
-            if phases_changed:
-                iterations_since_last_phase_change = 0
-            else:
-                converged = True
-                break
-        iterations_since_last_phase_change += 1
-
-        for idx in range(len(state.compsets)):
-            if idx in state.free_stable_compset_indices:
-                metastable_phase_iterations[idx] = 0
-            else:
-                metastable_phase_iterations[idx] += 1
-
-        if not phases_changed:
-            advance_state(spec, state, eq_soln, step_size)
-
-    #if not converged:
-    #    raise ValueError('Not converged')
-    # Convert moles of formula units to phase fractions
-    phase_amt = np.array(state.phase_amt) * np.sum(state.phase_compositions, axis=1)
-
-    x = state.dof[0]
-    for cs_dof in state.dof[1:]:
-        x = np.r_[x, cs_dof[num_statevars:]]
-    x = np.r_[x, phase_amt]
-    return converged, x, np.array(state.chemical_potentials)
->>>>>>> f8e39510
+    return phases_changed